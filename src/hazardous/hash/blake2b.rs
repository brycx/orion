// MIT License

// Copyright (c) 2018-2019 The orion Developers

// Permission is hereby granted, free of charge, to any person obtaining a copy
// of this software and associated documentation files (the "Software"), to deal
// in the Software without restriction, including without limitation the rights
// to use, copy, modify, merge, publish, distribute, sublicense, and/or sell
// copies of the Software, and to permit persons to whom the Software is
// furnished to do so, subject to the following conditions:

// The above copyright notice and this permission notice shall be included in
// all copies or substantial portions of the Software.

// THE SOFTWARE IS PROVIDED "AS IS", WITHOUT WARRANTY OF ANY KIND, EXPRESS OR
// IMPLIED, INCLUDING BUT NOT LIMITED TO THE WARRANTIES OF MERCHANTABILITY,
// FITNESS FOR A PARTICULAR PURPOSE AND NONINFRINGEMENT. IN NO EVENT SHALL THE
// AUTHORS OR COPYRIGHT HOLDERS BE LIABLE FOR ANY CLAIM, DAMAGES OR OTHER
// LIABILITY, WHETHER IN AN ACTION OF CONTRACT, TORT OR OTHERWISE, ARISING FROM,
// OUT OF OR IN CONNECTION WITH THE SOFTWARE OR THE USE OR OTHER DEALINGS IN THE
// SOFTWARE.

//! # Parameters:
//! - `secret_key`: An optional secret key.
//! - `size`: The desired output length for the digest.
//! - `data`: The data to be hashed.
//! - `expected`: The expected digest when verifying.
//!
//! # Errors:
//! An error will be returned if:
//! - `size` is 0.
//! - `size` is greater than 64.
//! - [`finalize()`] is called twice without a [`reset()`] in between.
//! - [`update()`] is called after [`finalize()`] without a [`reset()`] in
//!   between.
//! - [`reset()`] is called with `Some(secret_key)` but the struct was
//!   initialized with `None`.
//! - [`reset()`] is called with `None` as `secret_key` but the struct was
//!   initialized with `Some(secret_key)`.
//!
//! # Panics:
//! A panic will occur if:
//! - More than 2*(2^64-1) bytes of data are hashed.
//!
//! # Security:
//! - The secret key should always be generated using a CSPRNG.
//!   [`SecretKey::generate()`] can be used
//! for this. It generates a secret key of 64 bytes.
//! - The minimum recommended size for a secret key is 32 bytes.
//! - When using Blake2b with a secret key, then the output can be used as a
//!   MAC. If this is the
//! intention, __**avoid using**__ [`as_ref()`] to compare such MACs and use
//! instead [`verify()`], which will compare the MAC in constant time.
//! - The recommended minimum output size is 32.
//!
//! # Example:
//! ```rust
//! use orion::hazardous::hash::blake2b;
//!
//! // Using the streaming interface without a key.
//! let mut state = blake2b::Blake2b::new(None, 64)?;
//! state.update(b"Some data")?;
//! let digest = state.finalize()?;
//!
//! // Using the streaming interface with a key.
//! let secret_key = blake2b::SecretKey::generate();
//! let mut state_keyed = blake2b::Blake2b::new(Some(&secret_key), 64)?;
//! state_keyed.update(b"Some data")?;
//! let mac = state_keyed.finalize()?;
//! assert!(blake2b::verify(&mac, &secret_key, 64, b"Some data")?);
//!
//! // Using the `Hasher` for convenience functions.
//! let digest = blake2b::Hasher::Blake2b512.digest(b"Some data")?;
//! # Ok::<(), orion::errors::UnknownCryptoError>(())
//! ```
//! [`update()`]: https://docs.rs/orion/latest/orion/hazardous/hash/blake2b/struct.Blake2b.html
//! [`reset()`]: https://docs.rs/orion/latest/orion/hazardous/hash/blake2b/struct.Blake2b.html
//! [`finalize()`]: https://docs.rs/orion/latest/orion/hazardous/hash/blake2b/struct.Blake2b.html
//! [`SecretKey::generate()`]: https://docs.rs/orion/latest/orion/hazardous/hash/blake2b/struct.SecretKey.html
//! [`verify()`]: https://docs.rs/orion/latest/orion/hazardous/hash/blake2b/fn.verify.html
//! [`as_ref()`]: https://docs.rs/orion/latest/orion/hazardous/hash/blake2b/struct.Digest.html
use crate::{
	endianness::{load_u64_into_le, store_u64_into_le},
	errors::UnknownCryptoError,
};

/// The blocksize for the hash function BLAKE2b.
const BLAKE2B_BLOCKSIZE: usize = 128;
/// The maximum key size for the hash function BLAKE2b when used in keyed mode.
const BLAKE2B_KEYSIZE: usize = 64;
/// The maximum output size for the hash function BLAKE2b.
const BLAKE2B_OUTSIZE: usize = 64;

construct_secret_key! {
	/// A type to represent the secret key that BLAKE2b uses for keyed mode.
	///
	/// # Errors:
	/// An error will be returned if:
	/// - `slice` is empty.
	/// - `slice` is greater than 64 bytes.
	///
	/// # Panics:
	/// A panic will occur if:
	/// - Failure to generate random bytes securely.
	(SecretKey, test_secret_key, 1, BLAKE2B_KEYSIZE, BLAKE2B_KEYSIZE)
}

construct_public! {
	/// A type to represent the `Digest` that BLAKE2b returns.
	///
	/// # Errors:
	/// An error will be returned if:
	/// - `slice` is empty.
	/// - `slice` is greater than 64 bytes.
	(Digest, test_digest, 1, BLAKE2B_OUTSIZE)
}

#[allow(clippy::unreadable_literal)]
/// The BLAKE2b initialization vector (IV) as defined in the [RFC 7693](https://tools.ietf.org/html/rfc7693).
const IV: [u64; 8] = [
	0x6a09e667f3bcc908,
	0xbb67ae8584caa73b,
	0x3c6ef372fe94f82b,
	0xa54ff53a5f1d36f1,
	0x510e527fade682d1,
	0x9b05688c2b3e6c1f,
	0x1f83d9abfb41bd6b,
	0x5be0cd19137e2179,
];

/// BLAKE2b SGIMA as defined in the [RFC 7693](https://tools.ietf.org/html/rfc7693).
const SIGMA: [[usize; 16]; 12] = [
	[0, 1, 2, 3, 4, 5, 6, 7, 8, 9, 10, 11, 12, 13, 14, 15],
	[14, 10, 4, 8, 9, 15, 13, 6, 1, 12, 0, 2, 11, 7, 5, 3],
	[11, 8, 12, 0, 5, 2, 15, 13, 10, 14, 3, 6, 7, 1, 9, 4],
	[7, 9, 3, 1, 13, 12, 11, 14, 2, 6, 5, 10, 4, 0, 15, 8],
	[9, 0, 5, 7, 2, 4, 10, 15, 14, 1, 11, 12, 6, 8, 3, 13],
	[2, 12, 6, 10, 0, 11, 8, 3, 4, 13, 7, 5, 15, 14, 1, 9],
	[12, 5, 1, 15, 14, 13, 4, 10, 0, 7, 6, 3, 9, 2, 8, 11],
	[13, 11, 7, 14, 12, 1, 3, 9, 5, 0, 15, 4, 8, 6, 2, 10],
	[6, 15, 14, 9, 11, 3, 0, 8, 12, 2, 13, 7, 1, 4, 10, 5],
	[10, 2, 8, 4, 7, 6, 1, 5, 15, 11, 9, 14, 3, 12, 13, 0],
	[0, 1, 2, 3, 4, 5, 6, 7, 8, 9, 10, 11, 12, 13, 14, 15],
	[14, 10, 4, 8, 9, 15, 13, 6, 1, 12, 0, 2, 11, 7, 5, 3],
];

/// Convenience functions for common BLAKE2b operations.
pub enum Hasher {
	/// Blake2b with `32` as `size`.
	Blake2b256,
	/// Blake2b with `48` as `size`.
	Blake2b384,
	/// Blake2b with `64` as `size`.
	Blake2b512,
}

impl Hasher {
	#[must_use = "SECURITY WARNING: Ignoring a Result can have real security implications."]
	/// Return a digest selected by the given Blake2b variant.
	pub fn digest(&self, data: &[u8]) -> Result<Digest, UnknownCryptoError> {
		let size: usize = match *self {
			Hasher::Blake2b256 => 32,
			Hasher::Blake2b384 => 48,
			Hasher::Blake2b512 => 64,
		};

		let mut state = Blake2b::new(None, size)?;
		state.update(data)?;

		state.finalize()
	}

	#[must_use = "SECURITY WARNING: Ignoring a Result can have real security implications."]
	/// Return a `Blake2b` state selected by the given Blake2b variant.
	pub fn new(&self) -> Result<Blake2b, UnknownCryptoError> {
		match *self {
			Hasher::Blake2b256 => Blake2b::new(None, 32),
			Hasher::Blake2b384 => Blake2b::new(None, 48),
			Hasher::Blake2b512 => Blake2b::new(None, 64),
		}
	}
}

#[derive(Clone)]
/// BLAKE2b streaming state.
pub struct Blake2b {
	init_state: [u64; 8],
	internal_state: [u64; 8],
	buffer: [u8; BLAKE2B_BLOCKSIZE],
	leftover: usize,
	t: [u64; 2],
	f: [u64; 2],
	is_finalized: bool,
	is_keyed: bool,
	size: usize,
}

impl Drop for Blake2b {
	fn drop(&mut self) {
		use zeroize::Zeroize;
		self.init_state.zeroize();
		self.internal_state.zeroize();
		self.buffer.zeroize();
	}
}

impl core::fmt::Debug for Blake2b {
	fn fmt(&self, f: &mut core::fmt::Formatter) -> core::fmt::Result {
		write!(
			f,
			"Blake2b {{ init_state: [***OMITTED***], internal_state: [***OMITTED***], buffer: \
			 [***OMITTED***], leftover: {:?}, t: {:?}, f: {:?}, is_finalized: {:?}, is_keyed: \
			 {:?}, size: {:?} }}",
			self.leftover, self.t, self.f, self.is_finalized, self.is_keyed, self.size
		)
	}
}

impl Blake2b {
	#[inline(always)]
	/// Increment the internal states offset value `t`.
	fn increment_offset(&mut self, value: u64) {
		let (res, was_overflow) = self.t[0].overflowing_add(value);
		self.t[0] = res;
		if was_overflow {
			// If this panics size limit is reached.
			self.t[1] = self.t[1].checked_add(1).unwrap();
		}
	}

	#[inline(always)]
	#[allow(clippy::many_single_char_names)]
	#[allow(clippy::too_many_arguments)]
	/// The primitive mixing function G as defined in the RFC.
	fn prim_mix_g(x: u64, y: u64, a: usize, b: usize, c: usize, d: usize, w: &mut [u64]) {
		w[a] = w[a].wrapping_add(w[b]).wrapping_add(x);
		w[d] ^= w[a];
		w[d] = (w[d]).rotate_right(32u32);
		w[c] = w[c].wrapping_add(w[d]);
		w[b] ^= w[c];
		w[b] = (w[b]).rotate_right(24u32);
		w[a] = w[a].wrapping_add(w[b]).wrapping_add(y);
		w[d] ^= w[a];
		w[d] = (w[d]).rotate_right(16u32);
		w[c] = w[c].wrapping_add(w[d]);
		w[b] ^= w[c];
		w[b] = (w[b]).rotate_right(63u32);
	}

	#[inline(always)]
	/// Perform a single round based on a message schedule selection.
	fn round(ri: usize, m: &mut [u64; 16], w: &mut [u64; 16]) {
		Self::prim_mix_g(m[SIGMA[ri][0]], m[SIGMA[ri][1]], 0, 4, 8, 12, w);
		Self::prim_mix_g(m[SIGMA[ri][2]], m[SIGMA[ri][3]], 1, 5, 9, 13, w);
		Self::prim_mix_g(m[SIGMA[ri][4]], m[SIGMA[ri][5]], 2, 6, 10, 14, w);
		Self::prim_mix_g(m[SIGMA[ri][6]], m[SIGMA[ri][7]], 3, 7, 11, 15, w);
		Self::prim_mix_g(m[SIGMA[ri][8]], m[SIGMA[ri][9]], 0, 5, 10, 15, w);
		Self::prim_mix_g(m[SIGMA[ri][10]], m[SIGMA[ri][11]], 1, 6, 11, 12, w);
		Self::prim_mix_g(m[SIGMA[ri][12]], m[SIGMA[ri][13]], 2, 7, 8, 13, w);
		Self::prim_mix_g(m[SIGMA[ri][14]], m[SIGMA[ri][15]], 3, 4, 9, 14, w);
	}

	/// The compression function f as defined in the RFC.
	fn compress_f(&mut self, data: Option<&[u8]>) {
		let mut m_vec = [0u64; 16];
		match data {
			Some(bytes) => {
				debug_assert!(bytes.len() == BLAKE2B_BLOCKSIZE);
				load_u64_into_le(bytes, &mut m_vec);
			}
			None => load_u64_into_le(&self.buffer, &mut m_vec),
		}
		let mut w_vec = [
			self.internal_state[0],
			self.internal_state[1],
			self.internal_state[2],
			self.internal_state[3],
			self.internal_state[4],
			self.internal_state[5],
			self.internal_state[6],
			self.internal_state[7],
			IV[0],
			IV[1],
			IV[2],
			IV[3],
			self.t[0] ^ IV[4],
			self.t[1] ^ IV[5],
			self.f[0] ^ IV[6],
			self.f[1] ^ IV[7],
		];

		Self::round(0, &mut m_vec, &mut w_vec);
		Self::round(1, &mut m_vec, &mut w_vec);
		Self::round(2, &mut m_vec, &mut w_vec);
		Self::round(3, &mut m_vec, &mut w_vec);
		Self::round(4, &mut m_vec, &mut w_vec);
		Self::round(5, &mut m_vec, &mut w_vec);
		Self::round(6, &mut m_vec, &mut w_vec);
		Self::round(7, &mut m_vec, &mut w_vec);
		Self::round(8, &mut m_vec, &mut w_vec);
		Self::round(9, &mut m_vec, &mut w_vec);
		Self::round(10, &mut m_vec, &mut w_vec);
		Self::round(11, &mut m_vec, &mut w_vec);

		self.internal_state[0] ^= w_vec[0] ^ w_vec[8];
		self.internal_state[1] ^= w_vec[1] ^ w_vec[9];
		self.internal_state[2] ^= w_vec[2] ^ w_vec[10];
		self.internal_state[3] ^= w_vec[3] ^ w_vec[11];
		self.internal_state[4] ^= w_vec[4] ^ w_vec[12];
		self.internal_state[5] ^= w_vec[5] ^ w_vec[13];
		self.internal_state[6] ^= w_vec[6] ^ w_vec[14];
		self.internal_state[7] ^= w_vec[7] ^ w_vec[15];
	}

<<<<<<< HEAD
	#[must_use]
	#[allow(clippy::unreadable_literal)]
	/// Initialize a `Blake2b` struct with a given size and an optional key.
	pub fn new(secret_key: Option<&SecretKey>, size: usize) -> Result<Self, UnknownCryptoError> {
		if size < 1 || size > BLAKE2B_OUTSIZE {
			return Err(UnknownCryptoError);
		}

		let mut context = Blake2b {
			init_state: [0u64; 8],
			internal_state: IV,
			buffer: [0u8; BLAKE2B_BLOCKSIZE],
			leftover: 0,
			t: [0u64; 2],
			f: [0u64; 2],
			is_finalized: false,
			is_keyed: false,
			size,
		};

		match secret_key {
			Some(sk) => {
				context.is_keyed = true;
				let klen = sk.get_length();
				context.internal_state[0] ^= 0x01010000 ^ ((klen as u64) << 8) ^ (size as u64);
				context.init_state.copy_from_slice(&context.internal_state);
				context.update(sk.unprotected_as_bytes())?;
				// The state needs updating with the secret key padded to blocksize length
				let pad = [0u8; BLAKE2B_BLOCKSIZE];
				let rem = BLAKE2B_BLOCKSIZE - klen;
				context.update(pad[..rem].as_ref())?;
			}
			None => {
				context.internal_state[0] ^= 0x01010000 ^ (size as u64);
				context.init_state.copy_from_slice(&context.internal_state);
			}
		}

		Ok(context)
	}

	#[must_use]
	/// Reset to `new()` state.
=======
	#[must_use = "SECURITY WARNING: Ignoring a Result can have real security implications."]
	/// Reset to `init()` state.
>>>>>>> 73a21ea8
	pub fn reset(&mut self, secret_key: Option<&SecretKey>) -> Result<(), UnknownCryptoError> {
		if secret_key.is_some() && (!self.is_keyed) {
			return Err(UnknownCryptoError);
		}

		if secret_key.is_none() && self.is_keyed {
			return Err(UnknownCryptoError);
		}

		self.internal_state.copy_from_slice(&self.init_state);
		self.buffer = [0u8; BLAKE2B_BLOCKSIZE];
		self.leftover = 0;
		self.t = [0u64; 2];
		self.f = [0u64; 2];
		self.is_finalized = false;

		match secret_key {
			Some(sk) => {
				self.update(sk.unprotected_as_bytes())?;
				// The state needs updating with the secret key padded to blocksize length
				let pad = [0u8; BLAKE2B_BLOCKSIZE];
				let rem = BLAKE2B_BLOCKSIZE - sk.get_length();
				self.update(pad[..rem].as_ref())
			}
			None => Ok(()),
		}
	}

	#[must_use = "SECURITY WARNING: Ignoring a Result can have real security implications."]
	/// Update state with a `data`. This can be called multiple times.
	pub fn update(&mut self, data: &[u8]) -> Result<(), UnknownCryptoError> {
		if self.is_finalized {
			return Err(UnknownCryptoError);
		}
		if data.is_empty() {
			return Ok(());
		}

		let mut bytes = data;

		if self.leftover != 0 {
			debug_assert!(self.leftover <= BLAKE2B_BLOCKSIZE);

			let fill = BLAKE2B_BLOCKSIZE - self.leftover;

			if bytes.len() <= fill {
				self.buffer[self.leftover..(self.leftover + bytes.len())].copy_from_slice(&bytes);
				self.leftover += bytes.len();
				return Ok(());
			}

			self.buffer[self.leftover..(self.leftover + fill)].copy_from_slice(&bytes[..fill]);
			self.increment_offset(BLAKE2B_BLOCKSIZE as u64);
			self.compress_f(None);
			self.leftover = 0;
			bytes = &bytes[fill..];
		}

		while bytes.len() > BLAKE2B_BLOCKSIZE {
			self.increment_offset(BLAKE2B_BLOCKSIZE as u64);
			self.compress_f(Some(bytes[..BLAKE2B_BLOCKSIZE].as_ref()));
			bytes = &bytes[BLAKE2B_BLOCKSIZE..];
		}

		if !bytes.is_empty() {
			debug_assert!(self.leftover == 0);
			self.buffer[..bytes.len()].copy_from_slice(bytes);
			self.leftover += bytes.len();
		}

		Ok(())
	}

	#[must_use = "SECURITY WARNING: Ignoring a Result can have real security implications."]
	/// Return a BLAKE2b digest.
	pub fn finalize(&mut self) -> Result<Digest, UnknownCryptoError> {
		if self.is_finalized {
			return Err(UnknownCryptoError);
		}

		self.is_finalized = true;

		let in_buffer_len = self.leftover;
		self.increment_offset(in_buffer_len as u64);
		// Mark that it is the last block of data to be processed
		self.f[0] = !0;

		for leftover_block in self.buffer.iter_mut().skip(in_buffer_len) {
			*leftover_block = 0;
		}
		self.compress_f(None);

		let mut digest = [0u8; 64];
		store_u64_into_le(&self.internal_state, &mut digest);

		Digest::from_slice(&digest[..self.size])
	}
}

<<<<<<< HEAD
#[must_use]
=======
#[must_use = "SECURITY WARNING: Ignoring a Result can have real security implications."]
#[allow(clippy::unreadable_literal)]
/// Initialize a `Blake2b` struct with a given size and an optional key.
pub fn init(secret_key: Option<&SecretKey>, size: usize) -> Result<Blake2b, UnknownCryptoError> {
	if size < 1 || size > BLAKE2B_OUTSIZE {
		return Err(UnknownCryptoError);
	}

	let mut context = Blake2b {
		init_state: [0u64; 8],
		internal_state: IV,
		buffer: [0u8; BLAKE2B_BLOCKSIZE],
		leftover: 0,
		t: [0u64; 2],
		f: [0u64; 2],
		is_finalized: false,
		is_keyed: false,
		size,
	};

	match secret_key {
		Some(sk) => {
			context.is_keyed = true;
			let klen = sk.get_length();
			context.internal_state[0] ^= 0x01010000 ^ ((klen as u64) << 8) ^ (size as u64);
			context.init_state.copy_from_slice(&context.internal_state);
			context.update(sk.unprotected_as_bytes())?;
			// The state needs updating with the secret key padded to blocksize length
			let pad = [0u8; BLAKE2B_BLOCKSIZE];
			let rem = BLAKE2B_BLOCKSIZE - klen;
			context.update(pad[..rem].as_ref())?;
		}
		None => {
			context.internal_state[0] ^= 0x01010000 ^ (size as u64);
			context.init_state.copy_from_slice(&context.internal_state);
		}
	}

	Ok(context)
}

#[must_use = "SECURITY WARNING: Ignoring a Result can have real security implications."]
>>>>>>> 73a21ea8
/// Verify a Blake2b Digest in constant time.
pub fn verify(
	expected: &Digest,
	secret_key: &SecretKey,
	size: usize,
	data: &[u8],
) -> Result<bool, UnknownCryptoError> {
	let mut state = Blake2b::new(Some(secret_key), size)?;
	state.update(data)?;

	if expected == &state.finalize()? {
		Ok(true)
	} else {
		Err(UnknownCryptoError)
	}
}

// Testing public functions in the module.
#[cfg(test)]
mod public {
	use super::*;

	// One function tested per submodule.

	/// Compare two Blake2b state objects to check if their fields
	/// are the same.
	fn compare_blake2b_states(state_1: &Blake2b, state_2: &Blake2b) {
		assert_eq!(state_1.init_state, state_2.init_state);
		assert_eq!(state_1.internal_state, state_2.internal_state);
		assert_eq!(state_1.buffer[..], state_2.buffer[..]);
		assert_eq!(state_1.leftover, state_2.leftover);
		assert_eq!(state_1.t, state_2.t);
		assert_eq!(state_1.f, state_2.f);
		assert_eq!(state_1.is_finalized, state_2.is_finalized);
		assert_eq!(state_1.is_keyed, state_2.is_keyed);
		assert_eq!(state_1.size, state_2.size);
	}

	mod test_new {
		use super::*;

		/// Convenience testing function to avoid repetition when testing
		/// new sizes with and without a secret key. Returns false if
		/// incorrect Result is returned.
		fn new_tester(sk: Option<&SecretKey>, size: usize) -> bool {
			if size >= 1 && size <= BLAKE2B_OUTSIZE {
				let res = if Blake2b::new(sk, size).is_ok() {
					true
				} else {
					false
				};

				return res;
			} else {
				let res = if Blake2b::new(sk, size).is_err() {
					true
				} else {
					false
				};

				return res;
			}
		}

		#[test]
		fn test_init_size() {
			assert!(new_tester(None, 0));
			assert!(new_tester(None, 65));
			assert!(new_tester(None, 64));
			assert!(new_tester(None, 1));

			let sk = SecretKey::from_slice(&[0u8; 64]).unwrap();
			assert!(new_tester(Some(&sk), 0));
			assert!(new_tester(Some(&sk), 65));
			assert!(new_tester(Some(&sk), 64));
			assert!(new_tester(Some(&sk), 1));
		}

		// Proptests. Only exectued when NOT testing no_std.
		#[cfg(feature = "safe_api")]
		mod proptest {
			use super::*;

			quickcheck! {
				/// Given a valid size parameter, new should always pass. If size
				/// is invalid, then new should always fail.
				fn prop_new_size_no_key(size: usize) -> bool {
					new_tester(None, size)
				}
			}

			quickcheck! {
				/// Given a valid size parameter, new should always pass. If size
				/// is invalid, then new should always fail.
				fn prop_new_size_key(size: usize) -> bool {
					let sk = SecretKey::generate();
					new_tester(Some(&sk), size)
				}
			}
		}
	}

	mod test_verify {
		use super::*;

		#[test]
		fn finalize_and_verify_true() {
			let secret_key = SecretKey::from_slice("Jefe".as_bytes()).unwrap();
			let data = "what do ya want for nothing?".as_bytes();

			let mut tag = Blake2b::new(Some(&secret_key), 64).unwrap();
			tag.update(data).unwrap();

			assert_eq!(
				verify(
					&tag.finalize().unwrap(),
					&SecretKey::from_slice("Jefe".as_bytes()).unwrap(),
					64,
					data
				)
				.unwrap(),
				true
			);
		}

		// Proptests. Only exectued when NOT testing no_std.
		#[cfg(feature = "safe_api")]
		mod proptest {
			use super::*;

			quickcheck! {
				/// When using the same parameters verify() should always yeild true.
				fn prop_verify_same_params_true(data: Vec<u8>) -> bool {
					let sk = SecretKey::generate();

					let mut state = Blake2b::new(Some(&sk), 64).unwrap();
					state.update(&data[..]).unwrap();
					let tag = state.finalize().unwrap();
					// Failed verification on Err so res is not needed.
					let _res = verify(&tag, &sk, 64, &data[..]).unwrap();

					true
				}
			}

			quickcheck! {
				/// When using the same parameters verify() should always yeild true.
				fn prop_verify_diff_key_false(data: Vec<u8>) -> bool {
					let sk = SecretKey::generate();
					let mut state = Blake2b::new(Some(&sk), 64).unwrap();
					state.update(&data[..]).unwrap();
					let tag = state.finalize().unwrap();

					let bad_sk = SecretKey::generate();

					let res = if verify(&tag, &bad_sk, 64, &data[..]).is_err() {
						true
					} else {
						false
					};

					res
				}
			}
		}
	}

	mod test_hasher {
		use super::*;

		#[test]
		fn test_hasher_interface_no_panic_and_same_result() {
			let digest_256 = Hasher::Blake2b256.digest(b"Test").unwrap();
			let digest_384 = Hasher::Blake2b384.digest(b"Test").unwrap();
			let digest_512 = Hasher::Blake2b512.digest(b"Test").unwrap();

			assert_eq!(digest_256, Hasher::Blake2b256.digest(b"Test").unwrap());
			assert_eq!(digest_384, Hasher::Blake2b384.digest(b"Test").unwrap());
			assert_eq!(digest_512, Hasher::Blake2b512.digest(b"Test").unwrap());

			assert_ne!(digest_256, Hasher::Blake2b256.digest(b"Wrong").unwrap());
			assert_ne!(digest_384, Hasher::Blake2b384.digest(b"Wrong").unwrap());
			assert_ne!(digest_512, Hasher::Blake2b512.digest(b"Wrong").unwrap());

			let _state_256 = Hasher::Blake2b256.new().unwrap();
			let _state_384 = Hasher::Blake2b384.new().unwrap();
			let _state_512 = Hasher::Blake2b512.new().unwrap();
		}

		// Proptests. Only exectued when NOT testing no_std.
		#[cfg(feature = "safe_api")]
		mod proptest {
			use super::*;

			quickcheck! {
				/// Given some data, .digest() should never fail in practice and should
				/// produce the same output on a second call.
				/// Only if data is unreasonably large.
				fn prop_hasher_digest_no_panic_and_same_result(data: Vec<u8>) -> bool {
					let d256 = Hasher::Blake2b256.digest(&data[..]).unwrap();
					let d384 = Hasher::Blake2b384.digest(&data[..]).unwrap();
					let d512 = Hasher::Blake2b512.digest(&data[..]).unwrap();

					let d256_re = Hasher::Blake2b256.digest(&data[..]).unwrap();
					let d384_re = Hasher::Blake2b384.digest(&data[..]).unwrap();
					let d512_re = Hasher::Blake2b512.digest(&data[..]).unwrap();

					(d256 == d256_re) && (d384 == d384_re) && (d512 == d512_re)
				}
			}

			quickcheck! {
				/// Given some data, .digest() should produce the same output as when
				/// calling with streaming state.
				fn prop_hasher_digest_256_same_as_streaming(data: Vec<u8>) -> bool {
					let d256 = Hasher::Blake2b256.digest(&data[..]).unwrap();

					let mut state = Blake2b::new(None, 32).unwrap();
					state.update(&data[..]).unwrap();

					(d256 == state.finalize().unwrap())
				}
			}

			quickcheck! {
				/// Given some data, .digest() should produce the same output as when
				/// calling with streaming state.
				fn prop_hasher_digest_384_same_as_streaming(data: Vec<u8>) -> bool {
					let d256 = Hasher::Blake2b384.digest(&data[..]).unwrap();

					let mut state = Blake2b::new(None, 48).unwrap();
					state.update(&data[..]).unwrap();

					(d256 == state.finalize().unwrap())
				}
			}

			quickcheck! {
				/// Given some data, .digest() should produce the same output as when
				/// calling with streaming state.
				fn prop_hasher_digest_512_same_as_streaming(data: Vec<u8>) -> bool {
					let d256 = Hasher::Blake2b512.digest(&data[..]).unwrap();

					let mut state = Blake2b::new(None, 64).unwrap();
					state.update(&data[..]).unwrap();

					(d256 == state.finalize().unwrap())
				}
			}

			quickcheck! {
				/// Given two different data, .digest() should never produce the
				/// same output.ValidationCryptoError
				fn prop_hasher_digest_diff_input_diff_result(data: Vec<u8>) -> bool {
					let d256 = Hasher::Blake2b256.digest(&data[..]).unwrap();
					let d384 = Hasher::Blake2b384.digest(&data[..]).unwrap();
					let d512 = Hasher::Blake2b512.digest(&data[..]).unwrap();

					let d256_re = Hasher::Blake2b256.digest(b"Wrong data").unwrap();
					let d384_re = Hasher::Blake2b384.digest(b"Wrong data").unwrap();
					let d512_re = Hasher::Blake2b512.digest(b"Wrong data").unwrap();

					(d256 != d256_re) && (d384 != d384_re) && (d512 != d512_re)
				}
			}

			quickcheck! {
				/// .new() should never fail.
				fn prop_hasher_init_no_panic() -> bool {
					let _d256 = Hasher::Blake2b256.new().unwrap();
					let _d384 = Hasher::Blake2b384.new().unwrap();
					let _d512 = Hasher::Blake2b512.new().unwrap();

					true
				}
			}
		}
	}

	mod test_reset {
		use super::*;

		#[test]
		fn test_double_reset_ok() {
			let mut state = Blake2b::new(None, 64).unwrap();
			state.update(b"Tests").unwrap();
			let _ = state.finalize().unwrap();
			state.reset(None).unwrap();
			state.reset(None).unwrap();
		}

		#[test]
		fn test_switching_keyed_modes_fails() {
			let secret_key = SecretKey::from_slice(b"Testing").unwrap();

			let mut state = Blake2b::new(Some(&secret_key), 64).unwrap();
			state.update(b"Tests").unwrap();
			let _ = state.finalize().unwrap();
			assert!(state.reset(None).is_err());
			assert!(state.reset(Some(&secret_key)).is_ok());

			let mut state_second = Blake2b::new(None, 64).unwrap();
			state_second.update(b"Tests").unwrap();
			let _ = state_second.finalize().unwrap();
			assert!(state_second.reset(Some(&secret_key)).is_err());
			assert!(state_second.reset(None).is_ok());
		}
	}

	mod test_update {
		use super::*;

		#[test]
		/// Related bug: https://github.com/brycx/orion/issues/28
		fn test_update_after_finalize_fail() {
			let mut state = Blake2b::new(None, 64).unwrap();
			state.update(b"Test").unwrap();
			let _ = state.finalize().unwrap();
			assert!(state.update(b"Test").is_err());
		}

		#[test]
		fn test_update_after_finalize_with_reset() {
			let mut state = Blake2b::new(None, 64).unwrap();
			state.update(b"Test").unwrap();
			let _ = state.finalize().unwrap();
			state.reset(None).unwrap();
			assert!(state.update(b"Test").is_ok());
		}
	}

	mod test_finalize {
		use super::*;

		#[test]
		fn test_double_finalize_fail() {
			let mut state = Blake2b::new(None, 64).unwrap();
			state.update(b"Test").unwrap();
			let _ = state.finalize().unwrap();
			assert!(state.finalize().is_err());
		}

		#[test]
		fn test_finalize_after_reset() {
			let mut state = Blake2b::new(None, 64).unwrap();
			state.update(b"Test").unwrap();
			let _ = state.finalize().unwrap();
			state.reset(None).unwrap();
			assert!(state.finalize().is_ok());
		}

		#[test]
		fn test_double_finalize_with_reset_no_update() {
			let mut state = Blake2b::new(None, 64).unwrap();
			state.update(b"Test").unwrap();
			let _ = state.finalize().unwrap();
			state.reset(None).unwrap();
			let _ = state.finalize().unwrap();
		}
	}

	mod test_streaming_interface {
		use super::*;

		/// Related bug: https://github.com/brycx/orion/issues/46
		/// Testing different usage combinations of new(), update(),
		/// finalize() and reset() produce the same Digest/Tag.
		fn produces_same_hash(sk: Option<&SecretKey>, size: usize, data: &[u8]) {
			// new(), update(), finalize()
			let mut state_1 = Blake2b::new(sk, size).unwrap();
			state_1.update(data).unwrap();
			let res_1 = state_1.finalize().unwrap();

			// new(), reset(), update(), finalize()
			let mut state_2 = Blake2b::new(sk, size).unwrap();
			state_2.reset(sk).unwrap();
			state_2.update(data).unwrap();
			let res_2 = state_2.finalize().unwrap();

			// new(), update(), reset(), update(), finalize()
			let mut state_3 = Blake2b::new(sk, size).unwrap();
			state_3.update(data).unwrap();
			state_3.reset(sk).unwrap();
			state_3.update(data).unwrap();
			let res_3 = state_3.finalize().unwrap();

			// new(), update(), finalize(), reset(), update(), finalize()
			let mut state_4 = Blake2b::new(sk, size).unwrap();
			state_4.update(data).unwrap();
			let _ = state_4.finalize().unwrap();
			state_4.reset(sk).unwrap();
			state_4.update(data).unwrap();
			let res_4 = state_4.finalize().unwrap();

			assert_eq!(res_1, res_2);
			assert_eq!(res_2, res_3);
			assert_eq!(res_3, res_4);

			// Tests for the assumption that returning Ok() on empty update() calls
			// with streaming API's, gives the correct result. This is done by testing
			// the reasoning that if update() is empty, returns Ok(), it is the same as
			// calling new() -> finalize(). i.e not calling update() at all.
			if data.is_empty() {
				// new(), finalize()
				let mut state_5 = Blake2b::new(sk, size).unwrap();
				let res_5 = state_5.finalize().unwrap();

				// new(), reset(), finalize()
				let mut state_6 = Blake2b::new(sk, size).unwrap();
				state_6.reset(sk).unwrap();
				let res_6 = state_6.finalize().unwrap();

				// new(), update(), reset(), finalize()
				let mut state_7 = Blake2b::new(sk, size).unwrap();
				state_7.update(b"Wrong data").unwrap();
				state_7.reset(sk).unwrap();
				let res_7 = state_7.finalize().unwrap();

				assert_eq!(res_4, res_5);
				assert_eq!(res_5, res_6);
				assert_eq!(res_6, res_7);
			}
		}

		/// Related bug: https://github.com/brycx/orion/issues/46
		/// Testing different usage combinations of new(), update(),
		/// finalize() and reset() produce the same Digest/Tag.
		fn produces_same_state(sk: Option<&SecretKey>, size: usize, data: &[u8]) {
			// new()
			let state_1 = Blake2b::new(sk, size).unwrap();

			// new(), reset()
			let mut state_2 = Blake2b::new(sk, size).unwrap();
			state_2.reset(sk).unwrap();

			// new(), update(), reset()
			let mut state_3 = Blake2b::new(sk, size).unwrap();
			state_3.update(data).unwrap();
			state_3.reset(sk).unwrap();

			// new(), update(), finalize(), reset()
			let mut state_4 = Blake2b::new(sk, size).unwrap();
			state_4.update(data).unwrap();
			let _ = state_4.finalize().unwrap();
			state_4.reset(sk).unwrap();

			compare_blake2b_states(&state_1, &state_2);
			compare_blake2b_states(&state_2, &state_3);
			compare_blake2b_states(&state_3, &state_4);
		}

		#[test]
		/// Related bug: https://github.com/brycx/orion/issues/46
		fn test_produce_same_state() {
			produces_same_state(None, 1, b"Tests");
			produces_same_state(None, 32, b"Tests");
			produces_same_state(None, 64, b"Tests");
			produces_same_state(None, 28, b"Tests");

			let sk = SecretKey::from_slice(b"Testing").unwrap();
			produces_same_state(Some(&sk), 1, b"Tests");
			produces_same_state(Some(&sk), 32, b"Tests");
			produces_same_state(Some(&sk), 64, b"Tests");
			produces_same_state(Some(&sk), 28, b"Tests");
		}

		#[test]
		/// Related bug: https://github.com/brycx/orion/issues/46
		fn test_produce_same_hash() {
			produces_same_hash(None, 1, b"Tests");
			produces_same_hash(None, 32, b"Tests");
			produces_same_hash(None, 64, b"Tests");
			produces_same_hash(None, 28, b"Tests");

			produces_same_hash(None, 1, b"");
			produces_same_hash(None, 32, b"");
			produces_same_hash(None, 64, b"");
			produces_same_hash(None, 28, b"");

			let sk = SecretKey::from_slice(b"Testing").unwrap();
			produces_same_hash(Some(&sk), 1, b"Tests");
			produces_same_hash(Some(&sk), 32, b"Tests");
			produces_same_hash(Some(&sk), 64, b"Tests");
			produces_same_hash(Some(&sk), 28, b"Tests");

			produces_same_hash(Some(&sk), 1, b"");
			produces_same_hash(Some(&sk), 32, b"");
			produces_same_hash(Some(&sk), 64, b"");
			produces_same_hash(Some(&sk), 28, b"");
		}

		#[test]
		#[cfg(feature = "safe_api")]
		// Test for issues when incrementally processing data
		// with leftover
		fn test_streaming_consistency() {
			for len in 0..BLAKE2B_BLOCKSIZE * 4 {
				let data = vec![0u8; len];
				let mut state = Blake2b::new(None, 64).unwrap();
				let mut other_data: Vec<u8> = Vec::new();

				other_data.extend_from_slice(&data);
				state.update(&data).unwrap();

				if data.len() > BLAKE2B_BLOCKSIZE {
					other_data.extend_from_slice(b"");
					state.update(b"").unwrap();
				}
				if data.len() > BLAKE2B_BLOCKSIZE * 2 {
					other_data.extend_from_slice(b"Extra");
					state.update(b"Extra").unwrap();
				}
				if data.len() > BLAKE2B_BLOCKSIZE * 3 {
					other_data.extend_from_slice(&[0u8; 256]);
					state.update(&[0u8; 256]).unwrap();
				}

				let digest_one_shot = Hasher::Blake2b512.digest(&other_data).unwrap();

				assert!(state.finalize().unwrap().as_ref() == digest_one_shot.as_ref());
			}
		}
		// Proptests. Only exectued when NOT testing no_std.
		#[cfg(feature = "safe_api")]
		mod proptest {
			use super::*;

			quickcheck! {
				/// Related bug: https://github.com/brycx/orion/issues/46
				/// Test different streaming state usage patterns.
				fn prop_same_hash_different_usage(data: Vec<u8>, size: usize) -> bool {
					if size >= 1 && size <= BLAKE2B_OUTSIZE {
						// Will panic on incorrect results.
						produces_same_hash(None, size, &data[..]);
						let sk = SecretKey::generate();
						produces_same_hash(Some(&sk), size, &data[..]);
					}

					true
				}
			}

			quickcheck! {
				/// Related bug: https://github.com/brycx/orion/issues/46
				/// Test different streaming state usage patterns.
				fn prop_same_state_different_usage(data: Vec<u8>, size: usize) -> bool {
					if size >= 1 && size <= BLAKE2B_OUTSIZE {
						// Will panic on incorrect results.
						produces_same_state(None, size, &data[..]);
						let sk = SecretKey::generate();
						produces_same_state(Some(&sk), size, &data[..]);
					}

					true
				}
			}
		}
	}
}

// Testing private functions in the module.
#[cfg(test)]
mod private {
	use super::*;
	// One function tested per submodule.

	mod test_increment_offset {
		use super::*;

		#[test]
		fn test_offset_increase_values() {
			let mut context = Blake2b {
				init_state: [0u64; 8],
				internal_state: IV,
				buffer: [0u8; BLAKE2B_BLOCKSIZE],
				leftover: 0,
				t: [0u64; 2],
				f: [0u64; 2],
				is_finalized: false,
				is_keyed: false,
				size: 1,
			};

			context.increment_offset(1);
			assert!(context.t == [1u64, 0u64]);
			context.increment_offset(17);
			assert!(context.t == [18u64, 0u64]);
			context.increment_offset(12);
			assert!(context.t == [30u64, 0u64]);
			// Overflow
			context.increment_offset(u64::max_value());
			assert!(context.t == [29u64, 1u64]);
		}

		#[test]
		#[should_panic]
		fn test_panic_on_second_overflow() {
			let mut context = Blake2b {
				init_state: [0u64; 8],
				internal_state: IV,
				buffer: [0u8; BLAKE2B_BLOCKSIZE],
				leftover: 0,
				t: [1u64, u64::max_value()],
				f: [0u64; 2],
				is_finalized: false,
				is_keyed: false,
				size: 1,
			};

			context.increment_offset(u64::max_value());
		}
	}
}<|MERGE_RESOLUTION|>--- conflicted
+++ resolved
@@ -312,8 +312,7 @@
 		self.internal_state[7] ^= w_vec[7] ^ w_vec[15];
 	}
 
-<<<<<<< HEAD
-	#[must_use]
+	#[must_use = "SECURITY WARNING: Ignoring a Result can have real security implications."]
 	#[allow(clippy::unreadable_literal)]
 	/// Initialize a `Blake2b` struct with a given size and an optional key.
 	pub fn new(secret_key: Option<&SecretKey>, size: usize) -> Result<Self, UnknownCryptoError> {
@@ -354,12 +353,8 @@
 		Ok(context)
 	}
 
-	#[must_use]
+	#[must_use = "SECURITY WARNING: Ignoring a Result can have real security implications."]
 	/// Reset to `new()` state.
-=======
-	#[must_use = "SECURITY WARNING: Ignoring a Result can have real security implications."]
-	/// Reset to `init()` state.
->>>>>>> 73a21ea8
 	pub fn reset(&mut self, secret_key: Option<&SecretKey>) -> Result<(), UnknownCryptoError> {
 		if secret_key.is_some() && (!self.is_keyed) {
 			return Err(UnknownCryptoError);
@@ -459,52 +454,7 @@
 	}
 }
 
-<<<<<<< HEAD
-#[must_use]
-=======
 #[must_use = "SECURITY WARNING: Ignoring a Result can have real security implications."]
-#[allow(clippy::unreadable_literal)]
-/// Initialize a `Blake2b` struct with a given size and an optional key.
-pub fn init(secret_key: Option<&SecretKey>, size: usize) -> Result<Blake2b, UnknownCryptoError> {
-	if size < 1 || size > BLAKE2B_OUTSIZE {
-		return Err(UnknownCryptoError);
-	}
-
-	let mut context = Blake2b {
-		init_state: [0u64; 8],
-		internal_state: IV,
-		buffer: [0u8; BLAKE2B_BLOCKSIZE],
-		leftover: 0,
-		t: [0u64; 2],
-		f: [0u64; 2],
-		is_finalized: false,
-		is_keyed: false,
-		size,
-	};
-
-	match secret_key {
-		Some(sk) => {
-			context.is_keyed = true;
-			let klen = sk.get_length();
-			context.internal_state[0] ^= 0x01010000 ^ ((klen as u64) << 8) ^ (size as u64);
-			context.init_state.copy_from_slice(&context.internal_state);
-			context.update(sk.unprotected_as_bytes())?;
-			// The state needs updating with the secret key padded to blocksize length
-			let pad = [0u8; BLAKE2B_BLOCKSIZE];
-			let rem = BLAKE2B_BLOCKSIZE - klen;
-			context.update(pad[..rem].as_ref())?;
-		}
-		None => {
-			context.internal_state[0] ^= 0x01010000 ^ (size as u64);
-			context.init_state.copy_from_slice(&context.internal_state);
-		}
-	}
-
-	Ok(context)
-}
-
-#[must_use = "SECURITY WARNING: Ignoring a Result can have real security implications."]
->>>>>>> 73a21ea8
 /// Verify a Blake2b Digest in constant time.
 pub fn verify(
 	expected: &Digest,
